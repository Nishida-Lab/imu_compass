/*imu_compass.cpp
Authors: Prasenjit (pmukherj@clearpathrobotics.com)
Copyright (c) 2013, Clearpath Robotics, Inc., All rights reserved.
Redistribution and use in source and binary forms, with or without modification, are permitted provided that the
following conditions are met:
 * Redistributions of source code must retain the above copyright notice, this list of conditions and the following
   disclaimer.
 * Redistributions in binary form must reproduce the above copyright notice, this list of conditions and the following
   disclaimer in the documentation and/or other materials provided with the distribution.
 * Neither the name of Clearpath Robotics nor the names of its contributors may be used to endorse or promote products
   derived from this software without specific prior written permission.
THIS SOFTWARE IS PROVIDED BY THE COPYRIGHT HOLDERS AND CONTRIBUTORS "AS IS" AND ANY EXPRESS OR IMPLIED WARRANTIES,
INCLUDING, BUT NOT LIMITED TO, THE IMPLIED WARRANTIES OF MERCHANTABILITY AND FITNESS FOR A PARTICULAR PURPOSE ARE
DISCLAIMED. IN NO EVENT SHALL THE COPYRIGHT HOLDER OR CONTRIBUTORS BE LIABLE FOR ANY DIRECT, INDIRECT, INCIDENTAL,
SPECIAL, EXEMPLARY, OR CONSEQUENTIAL DAMAGES (INCLUDING, BUT NOT LIMITED TO, PROCUREMENT OF SUBSTITUTE GOODS OR
SERVICES; LOSS OF USE, DATA, OR PROFITS; OR BUSINESS INTERRUPTION) HOWEVER CAUSED AND ON ANY THEORY OF LIABILITY,
WHETHER IN CONTRACT, STRICT LIABILITY, OR TORT (INCLUDING NEGLIGENCE OR OTHERWISE) ARISING IN ANY WAY OUT OF THE USE
OF THIS SOFTWARE, EVEN IF ADVISED OF THE POSSIBILITY OF SUCH DAMAGE.

Description:
Header file for IMU Compass Class that combines gyroscope and magnetometer data to get a clean estimate of yaw.
*/

#include "ros/ros.h"
#include "tf/tf.h"
#include "tf/transform_listener.h"

#include <geometry_msgs/Vector3Stamped.h>
#include <sensor_msgs/Imu.h>
#include <sensor_msgs/MagneticField.h>
#include <std_msgs/Float32.h>

//typedef boost::shared_ptr<sensor_msgs::Imu const> ImuConstPtr;

class IMUCompass
{
  ros::NodeHandle node_;
  ros::NodeHandle private_node_;
  ros::Subscriber imu_sub_;
  ros::Subscriber mag_sub_;
  ros::Subscriber decl_sub_;
  ros::Publisher imu_pub_;
  ros::Publisher mag_pub_;
  ros::Publisher compass_pub_;
  ros::Publisher raw_compass_pub_;

  tf::TransformListener listener_;
  ros::Timer debug_timer_;

  void imuCallback(sensor_msgs::ImuPtr data);
  void declCallback(const std_msgs::Float32& data);
  void magCallback(const sensor_msgs::MagneticField::ConstPtr& data);
  void debugCallback(const ros::TimerEvent&);
  void repackageImuPublish(tf::StampedTransform);

  //Heading Filter functions
  void initFilter(double heading_meas); //initialize heading fiter
  bool first_mag_reading_; //signifies receiving the first magnetometer message
  bool first_gyro_reading_; //signifies receiving the first gyroscope message
  bool filter_initialized_; //after receiving the first measurement, make sure the filter is initialized
  bool gyro_update_complete_; //sigfnifies that a gyro update (motion model update) has gone through

  std::string base_frame_;

  double mag_zero_x_, mag_zero_y_, mag_zero_z_;

  sensor_msgs::ImuPtr curr_imu_reading_;

  //Heading Filter Variables
  //State and Variance
  double curr_heading_;
  double curr_heading_variance_;
  double sensor_timeout_;

  //Motion Update Variables
  double heading_prediction_;
  double heading_variance_prediction_;
  double heading_prediction_variance_;
  double mag_declination_;
  double last_motion_update_time_;
  double last_measurement_update_time_;

  //Measurement Update Variables
  double yaw_meas_variance_;

public:
<<<<<<< HEAD
  IMUCompass(ros::NodeHandle &n);
  ~IMUCompass() = default;
};
=======
  IMUCompass(ros::NodeHandle &n, ros::NodeHandle &pn);
  ~IMUCompass() {
  }
};
>>>>>>> a2e03468
<|MERGE_RESOLUTION|>--- conflicted
+++ resolved
@@ -84,13 +84,6 @@
   double yaw_meas_variance_;
 
 public:
-<<<<<<< HEAD
   IMUCompass(ros::NodeHandle &n);
-  ~IMUCompass() = default;
-};
-=======
   IMUCompass(ros::NodeHandle &n, ros::NodeHandle &pn);
-  ~IMUCompass() {
-  }
-};
->>>>>>> a2e03468
+};
--- conflicted
+++ resolved
@@ -36,11 +36,7 @@
 
 
   sensor_timeout_ = 0.5;
-<<<<<<< HEAD
-  yaw_meas_variance_ = 0.5;
-=======
-  yaw_meas_variance_ = 10.0; // TODO: Make this tunable as a parameter, not a priority
->>>>>>> 500b47b2
+  yaw_meas_variance_ = 10.0; 
   heading_prediction_variance_ = 0.01;
   node_.getParam("compass/sensor_timeout", sensor_timeout_);
   node_.getParam("compass/yaw_meas_variance",yaw_meas_variance_);

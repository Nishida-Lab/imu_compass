/*
imu_compass.cpp
Authors: Prasenjit (pmukherj@clearpathrobotics.com)
Copyright (c) 2013, Clearpath Robotics, Inc., All rights reserved.
Redistribution and use in source and binary forms, with or without modification, are permitted provided that the
following conditions are met:
 * Redistributions of source code must retain the above copyright notice, this list of conditions and the following
   disclaimer.
 * Redistributions in binary form must reproduce the above copyright notice, this list of conditions and the following
   disclaimer in the documentation and/or other materials provided with the distribution.
 * Neither the name of Clearpath Robotics nor the names of its contributors may be used to endorse or promote products
   derived from this software without specific prior written permission.
THIS SOFTWARE IS PROVIDED BY THE COPYRIGHT HOLDERS AND CONTRIBUTORS "AS IS" AND ANY EXPRESS OR IMPLIED WARRANTIES,
INCLUDING, BUT NOT LIMITED TO, THE IMPLIED WARRANTIES OF MERCHANTABILITY AND FITNESS FOR A PARTICULAR PURPOSE ARE
DISCLAIMED. IN NO EVENT SHALL THE COPYRIGHT HOLDER OR CONTRIBUTORS BE LIABLE FOR ANY DIRECT, INDIRECT, INCIDENTAL,
SPECIAL, EXEMPLARY, OR CONSEQUENTIAL DAMAGES (INCLUDING, BUT NOT LIMITED TO, PROCUREMENT OF SUBSTITUTE GOODS OR
SERVICES; LOSS OF USE, DATA, OR PROFITS; OR BUSINESS INTERRUPTION) HOWEVER CAUSED AND ON ANY THEORY OF LIABILITY,
WHETHER IN CONTRACT, STRICT LIABILITY, OR TORT (INCLUDING NEGLIGENCE OR OTHERWISE) ARISING IN ANY WAY OUT OF THE USE
OF THIS SOFTWARE, EVEN IF ADVISED OF THE POSSIBILITY OF SUCH DAMAGE.

Description:
CPP file for IMU Compass Class that combines gyroscope and magnetometer data to get a clean estimate of yaw.
*/

#include "imu_compass/imu_compass.h"

double magn(tf::Vector3 a) {
      return sqrt(a.x()*a.x() + a.y()*a.y() + a.z()*a.z());
}

IMUCompass::IMUCompass(ros::NodeHandle &n, ros::NodeHandle &pn) :
    node_(n), private_node_(pn), curr_imu_reading_(new sensor_msgs::Imu())
  {
  // Acquire Parameters
  private_node_.param("mag_bias/x", mag_zero_x_, 0.0);
  private_node_.param("mag_bias/y", mag_zero_y_, 0.0);
  private_node_.param("mag_bias/z", mag_zero_z_, 0.0);
  ROS_INFO("Using magnetometer bias (x,y):%f,%f", mag_zero_x_, mag_zero_y_);

  private_node_.param<std::string>("base_frame", base_frame_, "base_link");
  private_node_.param("compass/sensor_timeout", sensor_timeout_, 0.5);
  private_node_.param("compass/yaw_meas_variance", yaw_meas_variance_, 10.0);
  private_node_.param("compass/gyro_meas_variance", heading_prediction_variance_, 0.01);
  ROS_INFO("Using variance %f", yaw_meas_variance_);

  private_node_.param("compass/mag_declination", mag_declination_, 0.0);
  ROS_INFO("Using magnetic declination %f (%f degrees)", mag_declination_, mag_declination_ * 180 / M_PI);

  // Setup Subscribers
  imu_sub_ = node_.subscribe("imu/data", 1000, &IMUCompass::imuCallback, this);
  mag_sub_ = node_.subscribe("imu/mag", 1000, &IMUCompass::magCallback, this);
  decl_sub_ = node_.subscribe("imu/declination", 1000, &IMUCompass::declCallback, this);
  imu_pub_ = node_.advertise<sensor_msgs::Imu>("imu/data_compass", 1);
  compass_pub_ = node_.advertise<std_msgs::Float32>("imu/compass_heading", 1);
  mag_pub_ = node_.advertise<geometry_msgs::Vector3Stamped>("imu/mag_calib", 1);

  raw_compass_pub_ = node_.advertise<std_msgs::Float32>("imu/raw_compass_heading", 1);

  first_mag_reading_ = false;
  first_gyro_reading_ = false;
  gyro_update_complete_ = false;
  last_motion_update_time_ = ros::Time::now().toSec();
  debug_timer_ = node_.createTimer(ros::Duration(1), &IMUCompass::debugCallback, this);

  ROS_INFO("Compass Estimator Started");
}

void IMUCompass::debugCallback(const ros::TimerEvent&) {
  if (!first_gyro_reading_)
    ROS_WARN("Waiting for IMU data, no gyroscope data available)");
  if (!first_mag_reading_)
    ROS_WARN("Waiting for mag data, no magnetometer data available, Filter not initialized");

  if ((ros::Time::now().toSec() - last_motion_update_time_ > sensor_timeout_) && first_gyro_reading_) {
    // gyro data is coming in too slowly
    ROS_WARN("Gyroscope data being receieved too slow or not at all");
    first_gyro_reading_ = false;
  }

  if ((ros::Time::now().toSec() - last_measurement_update_time_ > sensor_timeout_) && first_mag_reading_) {
    // gyro data is coming in too slowly
    ROS_WARN("Magnetometer data being receieved too slow or not at all");
    filter_initialized_ = false;
    first_mag_reading_ = false;
  }
}

void IMUCompass::imuCallback(const sensor_msgs::ImuPtr data) {
  // Transform Data and get the yaw direction
  geometry_msgs::Vector3 gyro_vector;
  geometry_msgs::Vector3 gyro_vector_transformed;
  gyro_vector = data->angular_velocity;

  if(!first_gyro_reading_)
    first_gyro_reading_ = true;

  double dt = ros::Time::now().toSec() - last_motion_update_time_;
  last_motion_update_time_ = ros::Time::now().toSec();
  tf::StampedTransform transform;

  try {
    listener_.lookupTransform(base_frame_, data->header.frame_id, ros::Time(0), transform);
  } catch (tf::TransformException &ex) {
    ROS_WARN("Missed transform between %s and %s", base_frame_.c_str(), data->header.frame_id.c_str());
    return;
  }

  tf::Vector3 orig_bt;
  tf::Matrix3x3 transform_mat(transform.getRotation());
  tf::vector3MsgToTF(gyro_vector, orig_bt);
  tf::vector3TFToMsg(orig_bt * transform_mat, gyro_vector_transformed);
  double yaw_gyro_reading =  gyro_vector_transformed.z;

  // Run Motion Update
  if (filter_initialized_) {
    heading_prediction_ = curr_heading_ + yaw_gyro_reading * dt;  // xp = A*x + B*u
    heading_variance_prediction_ = curr_heading_variance_ + heading_prediction_variance_; // Sp = A*S*A' + R

    if (heading_prediction_ > M_PI)
      heading_prediction_ -= 2 * M_PI;
    else if(heading_prediction_ < -M_PI)
      heading_prediction_ += 2 * M_PI;
    gyro_update_complete_ = true;
  }
  curr_imu_reading_ = data;
}

void IMUCompass::declCallback(const std_msgs::Float32& data) {
  mag_declination_ = data.data;
  ROS_INFO("Using magnetic declination %f (%f degrees)", mag_declination_, mag_declination_ * 180 / M_PI);
}

void IMUCompass::magCallback(const sensor_msgs::MagneticField::ConstPtr& data)
{
  geometry_msgs::Vector3 imu_mag = data->magnetic_field;
  geometry_msgs::Vector3 imu_mag_transformed;

<<<<<<< HEAD
  if (   std::isnan(data->magnetic_field.x)
      || std::isnan(data->magnetic_field.y)
      || std::isnan(data->magnetic_field.z))
  {
=======
  // Check for nans and bail
  if ( std::isnan(data->vector.x) ||
       std::isnan(data->vector.y) ||
       std::isnan(data->vector.z) ) {
    ROS_WARN_THROTTLE(1, "Magnetic field data is NaN.");
>>>>>>> a2e03468
    return;
  }

  last_measurement_update_time_ = ros::Time::now().toSec();

  tf::StampedTransform transform;
<<<<<<< HEAD

  try
  {
    listener_.lookupTransform("base_link", data->header.frame_id, ros::Time(0), transform);
  }
  catch (const tf::TransformException& ex)
  {
    ROS_WARN("Missed transform between base_link and %s", data->header.frame_id.c_str());
=======
  try {
    listener_.lookupTransform(base_frame_, data->header.frame_id, ros::Time(0), transform);
  } catch (tf::TransformException &ex) {
    ROS_WARN("Missed transform between %s and %s", base_frame_.c_str(), data->header.frame_id.c_str());
>>>>>>> a2e03468
    return;
  }

  tf::Vector3 orig_bt;
  tf::Matrix3x3 transform_mat(transform.getRotation());
  tf::vector3MsgToTF(imu_mag, orig_bt);
  tf::vector3TFToMsg(orig_bt * transform_mat, imu_mag_transformed);

  // Compensate for hard iron
  double mag_x = imu_mag_transformed.x - mag_zero_x_;
  double mag_y = imu_mag_transformed.y - mag_zero_y_;
  double mag_z = imu_mag_transformed.z;  // calibration is purely 2D

  // Normalize vector
  tf::Vector3 calib_mag(mag_x, mag_y, mag_z);
  calib_mag = calib_mag / magn(calib_mag);
  mag_x = calib_mag.x();
  mag_y = calib_mag.y();
  mag_z = calib_mag.z();

  geometry_msgs::Vector3Stamped calibrated_mag;
  calibrated_mag.header.stamp = ros::Time::now();
  calibrated_mag.header.frame_id = "imu_link";

  calibrated_mag.vector.x = calib_mag.x();
  calibrated_mag.vector.y = calib_mag.y();
  calibrated_mag.vector.z = calib_mag.z();

  mag_pub_.publish(calibrated_mag);

  tf::Quaternion q;
  tf::quaternionMsgToTF(curr_imu_reading_->orientation, q);
  tf::Transform curr_imu_meas;
  curr_imu_meas = tf::Transform(q, tf::Vector3(0, 0, 0));
  curr_imu_meas = curr_imu_meas * transform;
  tf::Quaternion orig (transform.getRotation());

  // Till Compensation
  tf::Matrix3x3 temp(curr_imu_meas.getRotation());

  double c_r, c_p, c_y;
  temp.getRPY(c_r, c_p, c_y);
  double cos_pitch = cos(c_p);
  double sin_pitch = sin(c_p);
  double cos_roll = cos(c_r);
  double sin_roll = sin(c_r);
  double t_mag_x = mag_x * cos_pitch + mag_z * sin_pitch;
  double t_mag_y = mag_x * sin_roll * sin_pitch + mag_y * cos_roll - mag_z * sin_roll * cos_pitch;
  double head_x = t_mag_x;
  double head_y = t_mag_y;

  // Retrieve magnetometer heading
  double heading_meas = atan2(head_x, head_y);

  // If this is the first magnetometer reading, initialize filter
  if (!first_mag_reading_) {
    // Initialize filter
    initFilter(heading_meas);
    first_mag_reading_ = true;
    return;
  }
  // If gyro update (motion update) is complete, run measurement update and publish imu data
  if (gyro_update_complete_) {
    // K = Sp*C'*inv(C*Sp*C' + Q)
    double kalman_gain = heading_variance_prediction_ * (1 / (heading_variance_prediction_ + yaw_meas_variance_));
    double innovation = heading_meas - heading_prediction_;
    if (abs(innovation) > M_PI)  // large change, signifies a wraparound. kalman filters don't like discontinuities like wraparounds, handle seperately.
      curr_heading_ = heading_meas;
    else
      curr_heading_ = heading_prediction_ + kalman_gain * (innovation); // mu = mup + K*(y-C*mup)

    curr_heading_variance_ = (1 - kalman_gain) * heading_variance_prediction_; // S = (1-K*C)*Sp

    std_msgs::Float32 raw_heading_float;
    raw_heading_float.data = heading_meas;
    raw_compass_pub_.publish(raw_heading_float);

    repackageImuPublish(transform);
    gyro_update_complete_ = false;
  }
}

void IMUCompass::repackageImuPublish(tf::StampedTransform transform) {
  // Get Current IMU reading and Compass heading
  tf::Quaternion imu_reading;
  tf::quaternionMsgToTF(curr_imu_reading_->orientation, imu_reading);
  double compass_heading = curr_heading_ - mag_declination_;

  // Transform curr_imu_reading to base_frame
  tf::Transform o_imu_reading;
  o_imu_reading = tf::Transform(imu_reading, tf::Vector3(0, 0, 0));
  o_imu_reading = o_imu_reading * transform;
  imu_reading = o_imu_reading.getRotation();

  // Acquire Quaternion that is the difference between the two readings
  tf::Quaternion compass_yaw = tf::createQuaternionFromRPY(0.0, 0.0, compass_heading);
  tf::Quaternion diff_yaw = tf::createQuaternionFromRPY(0.0, 0.0, compass_heading - tf::getYaw(imu_reading));

  // Transform the imu reading by the difference
  tf::Quaternion new_quaternion = diff_yaw * imu_reading;

  // Transform the imu reading back into imu_link
  sensor_msgs::Imu publish_imu;
  o_imu_reading = tf::Transform(new_quaternion, tf::Vector3(0, 0, 0));
  o_imu_reading = o_imu_reading * (transform.inverse());
  tf::quaternionTFToMsg(o_imu_reading.getRotation(), curr_imu_reading_->orientation);

  // Publish all data
  std_msgs::Float32 curr_heading_float;
  curr_heading_float.data = compass_heading;
  compass_pub_.publish(curr_heading_float);
  imu_pub_.publish(curr_imu_reading_);
}

void IMUCompass::initFilter(double heading_meas) {
  curr_heading_ = heading_meas;
  curr_heading_variance_ = 1; // not very sure
  filter_initialized_ = true;
  ROS_INFO("Magnetometer data received. Compass estimator initialized");
}

int main(int argc, char **argv) {
  ros::init(argc, argv, "imu_compass");
  ros::NodeHandle node, private_node("~");
  IMUCompass imu_heading_estimator(node, private_node);
  ros::spin();
  return 0;
}<|MERGE_RESOLUTION|>--- conflicted
+++ resolved
@@ -135,39 +135,25 @@
   geometry_msgs::Vector3 imu_mag = data->magnetic_field;
   geometry_msgs::Vector3 imu_mag_transformed;
 
-<<<<<<< HEAD
   if (   std::isnan(data->magnetic_field.x)
       || std::isnan(data->magnetic_field.y)
       || std::isnan(data->magnetic_field.z))
   {
-=======
-  // Check for nans and bail
-  if ( std::isnan(data->vector.x) ||
-       std::isnan(data->vector.y) ||
-       std::isnan(data->vector.z) ) {
     ROS_WARN_THROTTLE(1, "Magnetic field data is NaN.");
->>>>>>> a2e03468
     return;
   }
 
   last_measurement_update_time_ = ros::Time::now().toSec();
 
   tf::StampedTransform transform;
-<<<<<<< HEAD
 
   try
   {
-    listener_.lookupTransform("base_link", data->header.frame_id, ros::Time(0), transform);
+    listener_.lookupTransform(base_frame_, data->header.frame_id, ros::Time(0), transform);
   }
   catch (const tf::TransformException& ex)
   {
-    ROS_WARN("Missed transform between base_link and %s", data->header.frame_id.c_str());
-=======
-  try {
-    listener_.lookupTransform(base_frame_, data->header.frame_id, ros::Time(0), transform);
-  } catch (tf::TransformException &ex) {
     ROS_WARN("Missed transform between %s and %s", base_frame_.c_str(), data->header.frame_id.c_str());
->>>>>>> a2e03468
     return;
   }
 
